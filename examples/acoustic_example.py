--- conflicted
+++ resolved
@@ -7,14 +7,7 @@
 dimensions = (50, 50, 50)
 model = IGrid()
 model.shape = dimensions
-<<<<<<< HEAD
 origin = (0., 0., 0.)
-# spacing can be generalized to different spacing in each direction
-=======
-model0.shape = dimensions
-model1.shape = dimensions
-origin = (0., 0., 0.)
->>>>>>> 9f8611c2
 spacing = (20., 20., 20.)
 dtype = np.float32
 t_order = 2
