--- conflicted
+++ resolved
@@ -1,10 +1,6 @@
 from collections import Counter
 
-<<<<<<< HEAD
-from sympy import cos, sin, sqrt
-=======
 from sympy import cos, sin, exp, log
->>>>>>> 0725d9f3
 
 from devito.symbolics.search import retrieve_xops, search
 from devito.logger import warning
@@ -38,14 +34,10 @@
             * Trascendental functions (e.g., cos, sin, ...) count as 50 ops.
             * Divisions (powers with a negative exponened) count as 25 ops.
     """
-<<<<<<< HEAD
-    external_functions = {sin: 50, cos: 50, sqrt: 50}
-=======
     trascendentals_cost = {sin: 50, cos: 50, exp: 50, log: 50}
     pow_cost = 50
     div_cost = 25
 
->>>>>>> 0725d9f3
     try:
         # Is it a plain symbol/array ?
         if exprs.is_AbstractFunction or exprs.is_AbstractSymbol:
