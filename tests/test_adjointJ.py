--- conflicted
+++ resolved
@@ -10,21 +10,11 @@
 @pytest.mark.parametrize('space_order', [4, 8, 12])
 @pytest.mark.parametrize('dimensions', [(60, 70), (40, 50, 30)])
 def test_acousticJ(dimensions, space_order):
-<<<<<<< HEAD
-    solver = setup(dimensions=dimensions,
-                   space_order=space_order,
-                   nbpml=10+space_order/2,
-                   dle='noop')
-    initial_vp = np.ones(solver.model.shape_domain) + .5
-    m0 = np.float32(initial_vp**-2)
-    dm = np.float32(solver.model.m.data - m0)
-=======
     t0 = 0.0  # Start time
     tn = 500.  # Final time
     nrec = dimensions[0]  # Number of receivers
     nbpml = 10 + space_order / 2
     spacing = [15. for _ in dimensions]
->>>>>>> 21935426
 
     # Create two-layer "true" model from preset with a fault 1/3 way down
     model = demo_model('layers', ratio=3, vp_top=1.5, vp_bottom=2.5,
