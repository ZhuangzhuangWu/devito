--- conflicted
+++ resolved
@@ -26,11 +26,7 @@
     true_vp = np.ones(dimensions) + 2.0
     true_vp[:, :, int(dimensions[0] / 2):int(dimensions[0])] = 4.5
 
-<<<<<<< HEAD
-    model = Model(origin, spacing, true_vp, nbpml=nbpml)
-=======
     model = Model(origin, spacing, dimensions, true_vp, nbpml=nbpml)
->>>>>>> c182580f
 
     # Define seismic data.
     data = IShot()
